require "spec_helper"

describe Mongoid::Criteria do

  before do
    Person.delete_all
  end

  after do
    Person.delete_all
  end

  describe "#excludes" do

    before do
      @person = Person.create(:title => "Sir", :age => 100, :aliases => ["D", "Durran"], :ssn => "666666666")
    end

    context "when passed id" do

      it "it properly excludes ids" do
        Person.criteria.excludes(:id => @person.id).entries.should be_empty
      end

    end

    context "when passed _id" do

      it "it properly excludes ids" do
        Person.criteria.excludes(:_id => @person.id).entries.should be_empty
      end

    end

  end

  describe "#execute" do

    context "when reiterating" do

      before do
        @person = Person.create(:title => "Sir", :age => 100, :aliases => ["D", "Durran"], :ssn => "666666666")
      end

      it "executes the query again" do
        criteria = Person.all
        criteria.size.should == 1
        criteria.should_not be_empty
      end
    end
  end

  describe "#max" do
    
    context "without results" do
      it "should return nil" do
        Person.max(:age).should == nil
      end
    end
    
    context "with results" do
      before do
        10.times do |n|
          Person.create(:title => "Sir", :age => (n * 10), :aliases => ["D", "Durran"], :ssn => "#{n}")
        end
      end

<<<<<<< HEAD
      after do
        Person.delete_all
      end

      it "provides max for the field provided" do
        Person.max(:age).should == 90.0
      end
=======
    it "provides max for the field provided" do
      Person.max(:age).should == 90.0
>>>>>>> cc154f9c
    end
    
  end

  describe "#min" do
    
    context "without results" do
      it "should return nil" do
        Person.min(:age).should == nil
      end
    end
    
    context "with results" do
      before do
        10.times do |n|
          Person.create(:title => "Sir", :age => ((n + 1) * 10), :aliases => ["D", "Durran"], :ssn => "#{n}")
        end
      end

<<<<<<< HEAD
      after do
        Person.delete_all
      end

      it "provides min for the field provided" do
        Person.min(:age).should == 10.0
      end
=======
    it "provides min for the field provided" do
      Person.min(:age).should == 10.0
>>>>>>> cc154f9c
    end
  end

  describe "#sum" do
    
    context "without results" do
      it "should return nil" do
        Person.sum(:age).should == nil
      end
    end
    
    context "with results" do
      before do
        10.times do |n|
          Person.create(:title => "Sir", :age => 5, :aliases => ["D", "Durran"], :ssn => "#{n}")
        end
      end

<<<<<<< HEAD
      after do
        Person.delete_all
      end

      it "provides sum for the field provided" do
        Person.where(:age.gt => 3).sum(:age).should == 50.0
      end
=======
    it "provides sum for the field provided" do
      Person.where(:age.gt => 3).sum(:age).should == 50.0
>>>>>>> cc154f9c
    end
  end

  describe "#where" do

    before do
      @person = Person.create(:title => "Sir", :age => 33, :aliases => ["D", "Durran"])
    end

    context "with complex criterion" do

      context "#all" do

        it "returns those matching an all clause" do
          Person.criteria.where(:title.all => ["Sir"]).should == [@person]
        end

      end

      context "#exists" do

        it "returns those matching an exists clause" do
          Person.criteria.where(:title.exists => true).should == [@person]
        end

      end

      context "#gt" do

        it "returns those matching a gt clause" do
          Person.criteria.where(:age.gt => 30).should == [@person]
        end

      end

      context "#gte" do

        it "returns those matching a gte clause" do
          Person.criteria.where(:age.gte => 33).should == [@person]
        end

      end

      context "#in" do

        it "returns those matching an in clause" do
          Person.criteria.where(:title.in => ["Sir", "Madam"]).should == [@person]
        end

      end

      context "#lt" do

        it "returns those matching a lt clause" do
          Person.criteria.where(:age.lt => 34).should == [@person]
        end

      end

      context "#lte" do

        it "returns those matching a lte clause" do
          Person.criteria.where(:age.lte => 33).should == [@person]
        end

      end

      context "#ne" do

        it "returns those matching a ne clause" do
          Person.criteria.where(:age.ne => 50).should == [@person]
        end

      end

      context "#nin" do

        it "returns those matching a nin clause" do
          Person.criteria.where(:title.nin => ["Esquire", "Congressman"]).should == [@person]
        end

      end

      context "#size" do

        it "returns those matching a size clause" do
          Person.criteria.where(:aliases.size => 2).should == [@person]
        end

      end

    end

  end

  context "when caching" do

    before do
      10.times do |n|
        Person.create(:title => "Sir", :age => (n * 10), :aliases => ["D", "Durran"], :ssn => "#{n}")
      end
    end

    it "iterates over the cursor only once" do
      criteria = Person.where(:title => "Sir").cache
      criteria.collect.size.should == 10
      # Do it again!
      criteria.collect.size.should == 10
    end
  end

end<|MERGE_RESOLUTION|>--- conflicted
+++ resolved
@@ -51,13 +51,13 @@
   end
 
   describe "#max" do
-    
+
     context "without results" do
       it "should return nil" do
         Person.max(:age).should == nil
       end
     end
-    
+
     context "with results" do
       before do
         10.times do |n|
@@ -65,30 +65,21 @@
         end
       end
 
-<<<<<<< HEAD
-      after do
-        Person.delete_all
-      end
-
       it "provides max for the field provided" do
         Person.max(:age).should == 90.0
       end
-=======
-    it "provides max for the field provided" do
-      Person.max(:age).should == 90.0
->>>>>>> cc154f9c
-    end
-    
+    end
+
   end
 
   describe "#min" do
-    
+
     context "without results" do
       it "should return nil" do
         Person.min(:age).should == nil
       end
     end
-    
+
     context "with results" do
       before do
         10.times do |n|
@@ -96,29 +87,20 @@
         end
       end
 
-<<<<<<< HEAD
-      after do
-        Person.delete_all
-      end
-
       it "provides min for the field provided" do
         Person.min(:age).should == 10.0
       end
-=======
-    it "provides min for the field provided" do
-      Person.min(:age).should == 10.0
->>>>>>> cc154f9c
     end
   end
 
   describe "#sum" do
-    
+
     context "without results" do
       it "should return nil" do
         Person.sum(:age).should == nil
       end
     end
-    
+
     context "with results" do
       before do
         10.times do |n|
@@ -126,18 +108,9 @@
         end
       end
 
-<<<<<<< HEAD
-      after do
-        Person.delete_all
-      end
-
       it "provides sum for the field provided" do
         Person.where(:age.gt => 3).sum(:age).should == 50.0
       end
-=======
-    it "provides sum for the field provided" do
-      Person.where(:age.gt => 3).sum(:age).should == 50.0
->>>>>>> cc154f9c
     end
   end
 
