--- conflicted
+++ resolved
@@ -71,11 +71,11 @@
     end
   end
 
-<<<<<<< HEAD
-  references_many :posts, :dependent => :delete, :default_order => :created_at.desc do
-=======
-  references_many :posts, :dependent => :delete, :validate => false do
->>>>>>> 324b01e0
+  references_many \
+    :posts,
+    :dependent => :delete,
+    :validate => :false,
+    :default_order => :created_at.desc do
     def extension
       "Testing"
     end
