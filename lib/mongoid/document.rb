--- conflicted
+++ resolved
@@ -123,19 +123,11 @@
     #   :as and :without_protection
     #
     # @return [ Document ] A new document.
-<<<<<<< HEAD
-    def initialize(attrs = nil)
-      _building do
-        @new_record = true
-        @attributes ||= {}
-        process(attrs) do
-=======
     def initialize(attrs = nil, options = {})
       _building do
         @new_record = true
         @attributes ||= {}
         process(attrs, options[:as] || :default, !options[:without_protection]) do
->>>>>>> e7d206fd
           yield self if block_given?
           identify
           apply_defaults
