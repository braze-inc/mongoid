--- conflicted
+++ resolved
@@ -68,16 +68,13 @@
         #
         # @since 3.0.0
         def mongoize(object)
-<<<<<<< HEAD
-          if object.is_a?(::Hash)
-            object
-=======
+          return nil if object.nil?
+          return object if object.is_a?(::Hash)
+          hash = { "min" => object.first, "max" => object.last }
           if object.respond_to?(:exclude_end?) && object.exclude_end?
-            { "min" => object.first, "max" => object.last, "exclude_end" => true }
->>>>>>> f94773f9
-          else
-            object.nil? ? nil : { "min" => object.first, "max" => object.last }
+            hash.merge!("exclude_end" => true)
           end
+          hash
         end
       end
     end
